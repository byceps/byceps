--- conflicted
+++ resolved
@@ -23,13 +23,8 @@
     volumes:
       - db-data:/var/lib/postgresql/data
     environment:
-<<<<<<< HEAD
       POSTGRES_PASSWORD: ${DB_PASSWORD:-byceps}
       POSTGRES_USER: ${DB_USER:-byceps}
-=======
-      POSTGRES_PASSWORD: byceps
-      POSTGRES_USER: byceps
->>>>>>> 73b68734
     networks:
       - byceps
 
@@ -38,7 +33,6 @@
     networks:
       - byceps
 
-<<<<<<< HEAD
   byceps:
     <<: *byceps-base
     environment:
@@ -52,35 +46,6 @@
       interval: 30s
       timeout: 10s
       retries: 5
-=======
-  byceps-admin:
-    <<: *byceps-base
-    environment:
-      <<: *byceps-base-env
-      APP_MODE: admin
-    networks:
-      - byceps
-      - proxy
-
-  byceps-api:
-    <<: *byceps-base
-    environment:
-      <<: *byceps-base-env
-      APP_MODE: api
-    networks:
-      - byceps
-      - proxy
-
-  byceps-site:
-    <<: *byceps-base
-    environment:
-      <<: *byceps-base-env
-      APP_MODE: site
-      SITE_ID: cozylan
-    networks:
-      - byceps
-      - proxy
->>>>>>> 73b68734
 
   byceps-worker:
     <<: *byceps-base
@@ -111,7 +76,6 @@
       # THe hostnames that the web server should listen on and return the site
       SERVER_NAME_SITE: ${SITE_HOSTNAMES:-byceps-site.localhost}
     ports:
-<<<<<<< HEAD
       - "8080:80"
       - "8443:443"
     networks:
@@ -121,12 +85,6 @@
       interval: 30s
       timeout: 10s
       retries: 5
-=======
-      - "8081:81"
-      - "8082:82"
-    networks:
-      - proxy
->>>>>>> 73b68734
 
 secrets:
   secret_key:
@@ -135,17 +93,8 @@
     file: ./secret_key.txt
 
 volumes:
-<<<<<<< HEAD
-  db-data:
-
-networks:
-  proxy:
-  byceps:
-=======
-  byceps-data:
   db-data:
 
 networks:
   byceps:
-  proxy:
->>>>>>> 73b68734
+  proxy: